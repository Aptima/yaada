--- conflicted
+++ resolved
@@ -24,12 +24,7 @@
     version="0.1",
     description="Neo4J API for YAADA",
     install_requires=["yaada-core>=6.1.0", "neo4j==5.6.0"],
-<<<<<<< HEAD
     python_requires=">=3.10",
-    packages=find_packages(),
-=======
-    python_requires=">=3.8.0",
     packages=find_namespace_packages(),
->>>>>>> 22e64d65
     scripts=[],
 )